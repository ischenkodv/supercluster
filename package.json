--- conflicted
+++ resolved
@@ -25,13 +25,8 @@
   "author": "Vladimir Agafonkin",
   "license": "ISC",
   "dependencies": {
-<<<<<<< HEAD
-    "d3-quadtree": "^1.0.3",
-    "kdbush": "^1.0.1"
-=======
     "kdbush": "^1.0.1",
     "rbush": "^2.0.1"
->>>>>>> b9676278
   },
   "devDependencies": {
     "browserify": "^14.0.0",
